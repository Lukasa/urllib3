--- conflicted
+++ resolved
@@ -1,16 +1,9 @@
 """
 urllib3 - Thread-safe connection pooling and re-using.
 """
-<<<<<<< HEAD
 
-__author__ = 'Andrey Petrov (andrey.petrov@shazow.net)'
-__license__ = 'MIT'
-__version__ = '1.12'
-
-=======
 from __future__ import absolute_import
 import warnings
->>>>>>> 0d3e240e
 
 from .connectionpool import (
     HTTPConnectionPool,
@@ -39,7 +32,7 @@
 
 __author__ = 'Andrey Petrov (andrey.petrov@shazow.net)'
 __license__ = 'MIT'
-__version__ = 'dev'
+__version__ = '1.13'
 
 __all__ = (
     'HTTPConnectionPool',
